--- conflicted
+++ resolved
@@ -31,7 +31,6 @@
     text_to_process: Optional[GPTMessageItem],
     model: str,
     destination: str = "",
-    model: str = "",
     continue_thread: bool = False,
 ):
     """Send a prompt to the GPT API and return the response"""
@@ -39,13 +38,9 @@
     # Reset state before pasting
     GPTState.last_was_pasted = False
 
-<<<<<<< HEAD
     response = send_request(
-        prompt, text_to_process, destination, model, continue_thread
+        prompt, text_to_process, model, destination, continue_thread
     )
-=======
-    response = send_request(prompt, text_to_process, model, destination)
->>>>>>> 82a3e11f
     GPTState.last_response = extract_message(response)
     return response
 
@@ -159,18 +154,11 @@
 
     def gpt_apply_prompt(
         prompt: str,
-<<<<<<< HEAD
-        source: str = "",
-        destination: str = "",
-        model: str = "",
-        model_thread_option: str = "",
-    ) -> GPTMessageItem:
-=======
         model: str,
         source: str = "",
         destination: str = "",
-    ):
->>>>>>> 82a3e11f
+        model_thread_option: str = "",
+    ) -> GPTMessageItem:
         """Apply an arbitrary prompt to arbitrary text"""
 
         text_to_process: GPTMessageItem = actions.user.gpt_get_source_text(source)
@@ -179,20 +167,6 @@
             and text_to_process.get("image_url", "") == ""
         ):
             text_to_process = None  # type: ignore
-
-<<<<<<< HEAD
-        response = gpt_query(
-            format_message(prompt),
-            text_to_process,
-            destination,
-            model if model != "model" else "",
-            model_thread_option == "continueMostRecent",
-=======
-        # Handle special cases in the prompt
-        ### Ask is a special case, where the text to process is the prompted question, not selected text
-        if prompt.startswith("ask"):
-            text_to_process = format_message(prompt.removeprefix("ask"))
-            prompt = "Generate text that satisfies the question or request given in the input."
 
         # Convert model name from the model list to actual model name or use default
         if model == "model":
@@ -206,9 +180,10 @@
             else:
                 model = settings.get("user.model_default")  # type: ignore
 
+        continue_thread = model_thread_option == "continueMostRecent"
+        
         response = gpt_query(
-            format_message(prompt), text_to_process, model, destination
->>>>>>> 82a3e11f
+            format_message(prompt), text_to_process, model, destination, continue_thread
         )
 
         actions.user.gpt_insert_response(response, destination)
