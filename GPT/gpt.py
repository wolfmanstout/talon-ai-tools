import os
from typing import Any, Optional

from talon import Module, actions, clip, settings

from ..lib.HTMLBuilder import Builder
from ..lib.modelConfirmationGUI import confirmation_gui
from ..lib.modelHelpers import (
    extract_message,
    format_clipboard,
    format_message,
    format_messages,
    messages_to_string,
    notify,
    send_request,
    thread_to_string,
)
from ..lib.modelState import GPTState
from ..lib.modelTypes import GPTMessageItem

mod = Module()
mod.tag(
    "model_window_open",
    desc="Tag for enabling the model window commands when the window is open",
)


def gpt_query(
    prompt: GPTMessageItem,
    text_to_process: Optional[GPTMessageItem],
    model: str,
    destination: str = "",
    continue_thread: bool = False,
):
    """Send a prompt to the GPT API and return the response"""

    # Reset state before pasting
    GPTState.last_was_pasted = False

    response = send_request(
        prompt, text_to_process, model, destination, continue_thread
    )
    GPTState.last_response = extract_message(response)
    return response


@mod.action_class
class UserActions:
    def gpt_blend(source_text: str, destination_text: str, model: str) -> None:
        """Blend all the source text and send it to the destination"""
        prompt = f"""
        Act as a text transformer. I'm going to give you some source text and destination text, and I want you to modify the destination text based on the contents of the source text in a way that combines both of them together. Use the structure of the destination text, reordering and renaming as necessary to ensure a natural and coherent flow. Please return only the final text with no decoration for insertion into a document in the specified language.

        Here is the destination text:
        ```
        {destination_text}
        ```

        Please return only the final text. What follows is all of the source texts separated by '---'.
        """

        result = gpt_query(format_message(prompt), format_message(source_text), model)
        actions.user.gpt_insert_response(result, "paste")

    def gpt_blend_list(
        source_text: list[str], destination_text: str, model: str
    ) -> None:
        """Blend all the source text as a list and send it to the destination"""

        return actions.user.gpt_blend(
            "\n---\n".join(source_text), destination_text, model
        )

    def gpt_generate_shell(text_to_process: str, model: str) -> str:
        """Generate a shell command from a spoken instruction"""
        shell_name = settings.get("user.model_shell_default")
        if shell_name is None:
            raise Exception("GPT Error: Shell name is not set. Set it in the settings.")

        prompt = f"""
        Generate a {shell_name} shell command that will perform the given task.
        Only include the code. Do not include any comments, backticks, or natural language explanations. Do not output the shell name, only the code that is valid {shell_name}.
        Condense the code into a single line such that it can be ran in the terminal.
        """

        result = gpt_query(
            format_message(prompt), format_message(text_to_process), model
        )
        return extract_message(result)

    def gpt_generate_sql(text_to_process: str, model: str) -> str:
        """Generate a SQL query from a spoken instruction"""

        prompt = """
       Generate SQL to complete a given request.
       Output only the SQL in one line without newlines.
       Do not output comments, backticks, or natural language explanations.
       Prioritize SQL queries that are database agnostic.
        """
        return gpt_query(
            format_message(prompt), format_message(text_to_process), model
        ).get("text", "")

    def gpt_start_debug():
        """Enable debug logging"""
        GPTState.start_debug()

    def gpt_stop_debug():
        """Disable debug logging"""
        GPTState.stop_debug()

    def gpt_clear_context():
        """Reset the stored context"""
        GPTState.clear_context()

    def gpt_clear_thread():
        """Create a new thread"""
        GPTState.new_thread()
        actions.user.confirmation_gui_refresh_thread()

    def gpt_enable_threading():
        """Enable threading of subsequent requests"""
        GPTState.enable_thread()

    def gpt_disable_threading():
        """Enable threading of subsequent requests"""
        GPTState.disable_thread()

    def gpt_push_context(context: str):
        """Add the selected text to the stored context"""
        GPTState.push_context(format_message(context))

    def gpt_push_thread(content: str):
        """Add the selected text to the active thread"""
        GPTState.push_thread(format_messages("user", [format_message(content)]))

    def gpt_additional_user_context() -> list[str]:
        """This is an override function that can be used to add additional context to the prompt"""
        return []

    def gpt_select_last() -> None:
        """select all the text in the last GPT output"""
        if not GPTState.last_was_pasted:
            notify("Tried to select GPT output, but it was not pasted in an editor")
            return

        lines = GPTState.last_response.split("\n")
        for _ in lines[:-1]:
            actions.edit.extend_up()
        actions.edit.extend_line_end()
        for _ in lines[0]:
            actions.edit.extend_left()

    def gpt_apply_prompt(
        prompt: str,
        model: str,
        source: str = "",
        destination: str = "",
        model_thread_option: str = "",
    ) -> GPTMessageItem:
        """Apply an arbitrary prompt to arbitrary text"""

        text_to_process: GPTMessageItem = actions.user.gpt_get_source_text(source)
        if (
            text_to_process.get("text", "") == ""
            and text_to_process.get("image_url", "") == ""
        ):
            text_to_process = None  # type: ignore

<<<<<<< HEAD
        # Convert model name from the model list to actual model name or use default
        if model == "model":
            # Check for deprecated setting first for backward compatibility
            openai_model: str = settings.get("user.openai_model")  # type: ignore
            if openai_model != "do_not_use":
                logging.warning(
                    "The setting 'user.openai_model' is deprecated. Please use 'user.model_default' instead."
                )
                model = openai_model
            else:
                model = settings.get("user.model_default")  # type: ignore

        continue_thread = model_thread_option == "continueMostRecent"
        
=======
        # Handle special cases in the prompt
        ### Ask is a special case, where the text to process is the prompted question, not selected text
        if prompt.startswith("ask"):
            text_to_process = format_message(prompt.removeprefix("ask"))
            prompt = "Generate text that satisfies the question or request given in the input."

>>>>>>> 05e2e137
        response = gpt_query(
            format_message(prompt), text_to_process, model, destination, continue_thread
        )

        actions.user.gpt_insert_response(response, destination)
        return response

    def gpt_pass(source: str = "", destination: str = "") -> None:
        """Passes a response from source to destination"""
        actions.user.gpt_insert_response(
            actions.user.gpt_get_source_text(source), destination
        )

    def gpt_help() -> None:
        """Open the GPT help file in the web browser"""
        # get the text from the file and open it in the web browser
        current_dir = os.path.dirname(__file__)
        file_path = os.path.join(current_dir, "lists", "staticPrompt.talon-list")
        with open(file_path, "r") as f:
            lines = f.readlines()[2:]

        builder = Builder()
        builder.h1("Talon GPT Prompt List")
        for line in lines:
            if "##" in line:
                builder.h2(line)
            else:
                builder.p(line)

        builder.render()

    def gpt_reformat_last(how_to_reformat: str, model: str) -> str:
        """Reformat the last model output"""
        PROMPT = f"""The last phrase was written using voice dictation. It has an error with spelling, grammar, or just general misrecognition due to a lack of context. Please reformat the following text to correct the error with the context that it was {how_to_reformat}."""
        last_output = actions.user.get_last_phrase()
        if last_output:
            actions.user.clear_last_phrase()
            return extract_message(
                gpt_query(format_message(PROMPT), format_message(last_output), model)
            )
        else:
            notify("No text to reformat")
            raise Exception("No text to reformat")

    def gpt_insert_response(
        gpt_message: GPTMessageItem,
        method: str = "",
        cursorless_destination: Any = None,
    ) -> None:
        """Insert a GPT result in a specified way"""
        # Use a custom default if nothing is provided and the user has set
        # a different default destination
        if method == "":
            method = settings.get("user.model_default_destination")

        # If threading is enabled, and the window is open, refresh the confirmation GUI
        # unless the user explicitly wanted to pass the result to the window without viewing the rest of the thread
        if (
            GPTState.thread_enabled
            and confirmation_gui.showing
            and not method == "window"
            # If they ask for thread or newThread specifically,
            # it should be pushed to the thread and not just refreshed
            and not method == "thread"
            and not method == "newThread"
        ):
            # Skip inserting the response if the user is just viewing the thread in the window
            actions.user.confirmation_gui_refresh_thread()
            return

        match method:
            case "thread" | "newThread" as t:
                if t == "newThread":
                    GPTState.new_thread()
                GPTState.push_thread(format_messages("user", [gpt_message]))
                actions.user.confirmation_gui_refresh_thread()
                return

        if gpt_message.get("type") != "text":
            actions.app.notify(
                f"Tried to insert an image to {method}, but that is not currently supported. To insert an image to this destination use a prompt to convert it to text."
            )
            return

        message_text_no_images = extract_message(gpt_message)
        match method:
            case "above":
                actions.key("left")
                actions.edit.line_insert_up()
                GPTState.last_was_pasted = True
                actions.user.paste(message_text_no_images)
            case "below":
                actions.key("right")
                actions.edit.line_insert_down()
                GPTState.last_was_pasted = True
                actions.user.paste(message_text_no_images)
            case "clipboard":
                clip.set_text(message_text_no_images)
            case "snip":
                actions.user.insert_snippet(message_text_no_images)
            case "context":
                GPTState.push_context(gpt_message)
            case "newContext":
                GPTState.clear_context()
                GPTState.push_context(gpt_message)
            case "appendClipboard":
                if clip.text() is not None:
                    clip.set_text(clip.text() + "\n" + message_text_no_images)  # type: ignore Unclear why this is throwing a type error in pylance
                else:
                    clip.set_text(message_text_no_images)
            case "browser":
                builder = Builder()
                builder.h1("Talon GPT Result")
                for line in message_text_no_images.split("\n"):
                    builder.p(line)
                builder.render()
            case "textToSpeech":
                try:
                    actions.user.tts(message_text_no_images)
                except KeyError:
                    notify("GPT Failure: text to speech is not installed")

            # Although we can insert to a cursorless destination, the cursorless_target capture
            # Greatly increases DFA compliation times and should be avoided if possible
            case "cursorless":
                actions.user.cursorless_insert(
                    cursorless_destination, message_text_no_images
                )
            # Don't add to the window twice if the thread is enabled
            case "window":
                # If there was prior text in the confirmation GUI and the user
                # explicitly passed new text to the gui, clear the old result
                GPTState.text_to_confirm = message_text_no_images
                actions.user.confirmation_gui_append(message_text_no_images)
            case "chain":
                GPTState.last_was_pasted = True
                actions.user.paste(message_text_no_images)
                actions.user.gpt_select_last()

            case "paste":
                GPTState.last_was_pasted = True
                actions.user.paste(message_text_no_images)
            case "diff":
                GPTState.last_was_pasted = True
                actions.user.draft_editor_open_diff(new=message_text_no_images)
            case "draft":
                GPTState.last_was_pasted = True
                actions.user.draft_editor_open(message_text_no_images)

            # If the user doesn't specify a method assume they want to paste.
            # However if they didn't specify a method when the confirmation gui
            # is showing, assume they don't want anything to be inserted
            case _ if not confirmation_gui.showing:
                GPTState.last_was_pasted = True
                actions.user.paste(message_text_no_images)
            # Don't do anything if none of the previous conditions were valid
            case _:
                pass

    def gpt_get_source_text(spoken_text: str) -> GPTMessageItem:
        """Get the source text that is will have the prompt applied to it"""
        match spoken_text:
            case "clipboard":
                return format_clipboard()
            case "context":
                if GPTState.context == []:
                    notify("GPT Failure: Context is empty")
                    raise Exception(
                        "GPT Failure: User applied a prompt to the phrase context, but there was no context stored"
                    )
                return format_message(messages_to_string(GPTState.context))
            case "thread":
                # TODO: Do we want to throw an exception here if the thread is empty?
                return format_message(thread_to_string(GPTState.thread))
            case "gptResponse":
                if GPTState.last_response == "":
                    raise Exception(
                        "GPT Failure: User applied a prompt to the phrase GPT response, but there was no GPT response stored"
                    )
                return format_message(GPTState.last_response)

            case "lastTalonDictation":
                last_output = actions.user.get_last_phrase()
                if last_output:
                    actions.user.clear_last_phrase()
                    return format_message(last_output)
                else:
                    notify("GPT Failure: No last dictation to reformat")
                    raise Exception(
                        "GPT Failure: User applied a prompt to the phrase last Talon Dictation, but there was no text to reformat"
                    )
            case "this" | _:
                return format_message(actions.edit.selected_text())<|MERGE_RESOLUTION|>--- conflicted
+++ resolved
@@ -167,29 +167,8 @@
         ):
             text_to_process = None  # type: ignore
 
-<<<<<<< HEAD
-        # Convert model name from the model list to actual model name or use default
-        if model == "model":
-            # Check for deprecated setting first for backward compatibility
-            openai_model: str = settings.get("user.openai_model")  # type: ignore
-            if openai_model != "do_not_use":
-                logging.warning(
-                    "The setting 'user.openai_model' is deprecated. Please use 'user.model_default' instead."
-                )
-                model = openai_model
-            else:
-                model = settings.get("user.model_default")  # type: ignore
-
         continue_thread = model_thread_option == "continueMostRecent"
-        
-=======
-        # Handle special cases in the prompt
-        ### Ask is a special case, where the text to process is the prompted question, not selected text
-        if prompt.startswith("ask"):
-            text_to_process = format_message(prompt.removeprefix("ask"))
-            prompt = "Generate text that satisfies the question or request given in the input."
-
->>>>>>> 05e2e137
+
         response = gpt_query(
             format_message(prompt), text_to_process, model, destination, continue_thread
         )
