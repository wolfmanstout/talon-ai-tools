--- conflicted
+++ resolved
@@ -9,14 +9,8 @@
     # Set to "llm" to use the local llm cli tool as a helper for routing all your model requests
     # user.model_endpoint = "https://api.openai.com/v1/chat/completions"
 
-<<<<<<< HEAD
-    # Alternatively, use the llm CLI (see https://github.com/simonw/llm)
-    # user.model_endpoint = "llm"
-    # If the llm binary is not found on Talon's PATH, you can specify it directly:
-=======
     # If using user.model_endpoint = "llm" and the llm binary is not found on Talon's PATH, you can
     # specify it directly:
->>>>>>> 9292e133
     # user.model_llm_path = "/path/to/llm"
 
     # user.model_system_prompt = "You are an assistant helping an office worker to be more productive."
