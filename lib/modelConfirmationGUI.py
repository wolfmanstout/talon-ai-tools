import textwrap

<<<<<<< HEAD
from talon import Context, Module, actions, clip, imgui
=======
from talon import Context, Module, actions, clip, imgui, settings
>>>>>>> d619e80d

from .modelHelpers import GPTState, extract_message, notify

mod = Module()
ctx = Context()


class ConfirmationGUIState:
    display_thread = False
    last_item_text = ""

    @classmethod
    def update(cls):
        cls.display_thread = (
            "USER" in GPTState.text_to_confirm and "GPT" in GPTState.text_to_confirm
        )
        if len(GPTState.thread) == 0:
            cls.last_item_text = ""
            return

        last_message_item = GPTState.thread[-1]["content"][0]
        cls.last_item_text = last_message_item.get("text", "")


@imgui.open()
def confirmation_gui(gui: imgui.GUI):
    gui.text("Confirm model output before pasting")
    gui.line()
    gui.spacer()

    # This is a heuristic. realistically, it is extremely unlikely that
    # any other text would have both of these literals in the text
    # to confirm and it not represent a thread
    ConfirmationGUIState.update()

    for paragraph in GPTState.text_to_confirm.split("\n"):
<<<<<<< HEAD
        for line in textwrap.wrap(paragraph, 80):
=======
        for line in textwrap.wrap(
            paragraph, settings.get("user.model_window_char_width")
        ):
>>>>>>> d619e80d
            gui.text(line)

    # gui.spacer()
    # if gui.button("Chain response"):
    #     actions.user.confirmation_gui_paste()
    #     actions.user.gpt_select_last()

    # gui.spacer()
    # if gui.button("Pass response to context"):
    #     actions.user.confirmation_gui_pass_context()

    # gui.spacer()
    # if gui.button("Pass response to thread"):
    #     actions.user.confirmation_gui_pass_thread()

    gui.spacer()
    if gui.button("Copy response"):
        actions.user.confirmation_gui_copy()

    gui.spacer()
    if gui.button("Paste response"):
        actions.user.confirmation_gui_paste()

    gui.spacer()
    if gui.button("Discard response"):
        actions.user.confirmation_gui_close()


@mod.action_class
class UserActions:
    def confirmation_gui_append(model_output: str):
        """Add text to the confirmation gui"""
        ctx.tags = ["user.model_window_open"]
        GPTState.text_to_confirm = model_output
        confirmation_gui.show()

    def confirmation_gui_close():
        """Close the model output without pasting it"""
        GPTState.text_to_confirm = ""
        confirmation_gui.hide()
        ctx.tags = []

    def confirmation_gui_pass_context():
        """Add the model output to the context"""
        actions.user.gpt_push_context(GPTState.text_to_confirm)
        GPTState.text_to_confirm = ""
        actions.user.confirmation_gui_close()

    def confirmation_gui_pass_thread():
        """Add the model output to the thread"""

        actions.user.gpt_push_thread(GPTState.text_to_confirm)
        GPTState.text_to_confirm = ""
        actions.user.confirmation_gui_close()

    def confirmation_gui_copy():
        """Copy the model output to the clipboard"""
        text_to_set = (
            GPTState.text_to_confirm
            if not ConfirmationGUIState.display_thread
            else ConfirmationGUIState.last_item_text
        )

        clip.set_text(text_to_set)
        GPTState.text_to_confirm = ""

        actions.user.confirmation_gui_close()

    def confirmation_gui_paste():
        """Paste the model output"""

        text_to_set = (
            GPTState.text_to_confirm
            if not ConfirmationGUIState.display_thread
            else ConfirmationGUIState.last_item_text
        )

        if not text_to_set:
            notify("GPT error: No text in confirmation GUI to paste")
        else:
            actions.user.paste(text_to_set)
            GPTState.last_response = text_to_set
            GPTState.last_was_pasted = True
        GPTState.text_to_confirm = ""
        actions.user.confirmation_gui_close()

    def confirmation_gui_refresh_thread(force_open: bool = False):
        """Refresh the threading output in the confirmation GUI"""

        formatted_output = ""
        for msg in GPTState.thread:
            for item in msg["content"]:
                role = "GPT" if msg["role"] == "assistant" else "USER"
                output = f"{role}: {extract_message(item)}"
                # every 100 characters split the output into multiple lines
                formatted_output += (
                    "\n".join(output[i : i + 100] for i in range(0, len(output), 100))
                    + "\n"
                )

        GPTState.text_to_confirm = formatted_output
        ctx.tags = ["user.model_window_open"]
        if confirmation_gui.showing or force_open:
            confirmation_gui.show()<|MERGE_RESOLUTION|>--- conflicted
+++ resolved
@@ -1,10 +1,6 @@
 import textwrap
 
-<<<<<<< HEAD
-from talon import Context, Module, actions, clip, imgui
-=======
 from talon import Context, Module, actions, clip, imgui, settings
->>>>>>> d619e80d
 
 from .modelHelpers import GPTState, extract_message, notify
 
@@ -41,13 +37,9 @@
     ConfirmationGUIState.update()
 
     for paragraph in GPTState.text_to_confirm.split("\n"):
-<<<<<<< HEAD
-        for line in textwrap.wrap(paragraph, 80):
-=======
         for line in textwrap.wrap(
             paragraph, settings.get("user.model_window_char_width")
         ):
->>>>>>> d619e80d
             gui.text(line)
 
     # gui.spacer()
