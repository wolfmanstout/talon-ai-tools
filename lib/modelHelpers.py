import base64
import json
import logging
import os
import platform
import subprocess
from typing import Literal, Optional

import requests
from talon import actions, app, clip, settings

from ..lib.pureHelpers import strip_markdown
from .modelState import GPTState
from .modelTypes import GPTMessage, GPTMessageItem

""""
All functions in this this file have impure dependencies on either the model or the talon APIs
"""


def resolve_model_name(model: str) -> str:
    """
    Get the actual model name from the model list value.
    """
    if model == "model":
        # Check for deprecated setting first for backward compatibility
        openai_model: str = settings.get("user.openai_model")  # type: ignore
        if openai_model != "do_not_use":
            logging.warning(
                "The setting 'user.openai_model' is deprecated. Please use 'user.model_default' instead."
            )
            model = openai_model
        else:
            model = settings.get("user.model_default")  # type: ignore
    return model


def messages_to_string(messages: list[GPTMessageItem]) -> str:
    """Format messages as a string"""
    formatted_messages = []
    for message in messages:
        if message.get("type") == "image_url":
            formatted_messages.append("image")
        else:
            formatted_messages.append(message.get("text", ""))
    return "\n\n".join(formatted_messages)


def notify(message: str):
    """Send a notification to the user. Defaults the Andreas' notification system if you have it installed"""
    try:
        actions.user.notify(message)
    except Exception:
        app.notify(message)
    # Log in case notifications are disabled
    print(message)


def get_token() -> str:
    """Get the OpenAI API key from the environment"""
    try:
        return os.environ["OPENAI_API_KEY"]
    except KeyError:
        message = "GPT Failure: env var OPENAI_API_KEY is not set."
        notify(message)
        raise Exception(message)


def format_messages(
    role: Literal["user", "system", "assistant"], messages: list[GPTMessageItem]
) -> GPTMessage:
    return {
        "role": role,
        "content": messages,
    }


def format_message(content: str) -> GPTMessageItem:
    return {"type": "text", "text": content}


def extract_message(content: GPTMessageItem) -> str:
    return content.get("text", "")


def format_clipboard() -> GPTMessageItem:
    clipped_image = clip.image()
    if clipped_image:
        data = clipped_image.encode().data()
        base64_image = base64.b64encode(data).decode("utf-8")
        return {
            "type": "image_url",
            "image_url": {"url": f"data:image/;base64,{base64_image}"},
        }
    else:
        if not clip.text():
            raise RuntimeError(
                "User requested info from the clipboard but there is nothing in it"
            )

        return format_message(clip.text())  # type: ignore Unclear why this is not narrowing the type


def send_request(
    prompt: GPTMessageItem,
    content_to_process: Optional[GPTMessageItem],
    model: str,
<<<<<<< HEAD
    thread: str = "",
=======
    thread: str,
>>>>>>> c2331e2b
    destination: str = "",
) -> GPTMessageItem:
    """Generate run a GPT request and return the response"""
    model = resolve_model_name(model)

    continue_thread = thread == "continueLast"

    notification = "GPT Task Started"
    if len(GPTState.context) > 0:
        notification += ": Reusing Stored Context"

    # Use specified model if provided
    if model:
        notification += f", Using model: {model}"

    if settings.get("user.model_verbose_notifications"):
        notify(notification)

    language = actions.code.language()
    language_context = (
        f"The user is currently in a code editor for the programming language: {language}."
        if language != ""
        else None
    )
    application_context = f"The following describes the currently focused application:\n\n{actions.user.talon_get_active_context()}"
    snippet_context = (
        "\n\nPlease return the response as a snippet with placeholders. A snippet can control cursors and text insertion using constructs like tabstops ($1, $2, etc., with $0 as the final position). Linked tabstops update together. Placeholders, such as ${1:foo}, allow easy changes and can be nested (${1:another ${2:}}). Choices, using ${1|one,two,three|}, prompt user selection."
        if destination == "snip"
        else None
    )

    system_message = "\n\n".join(
        [
            item
            for item in [
                settings.get("user.model_system_prompt"),
                language_context,
                application_context,
                snippet_context,
            ]
            + actions.user.gpt_additional_user_context()
            + [context.get("text") for context in GPTState.context]
            if item
        ]
    )

    content: list[GPTMessageItem] = [prompt]
    if content_to_process is not None:
        if content_to_process["type"] == "image_url":
            image = content_to_process
            # If we are processing an image, we have
            # to add it as a second message
            content = [prompt, image]
        elif content_to_process["type"] == "text":
            # If we are processing text content, just
            # add the text on to the same message instead
            # of splitting it into multiple messages
            prompt["text"] = (
                prompt["text"] + '\n\n"""' + content_to_process["text"] + '"""'  # type: ignore a Prompt has to be of type text
            )
            content = [prompt]

    request = GPTMessage(
        role="user",
        content=content,
    )

    model_endpoint: str = settings.get("user.model_endpoint")  # type: ignore
    if model_endpoint == "llm":
        response = send_request_to_llm_cli(
            prompt, content_to_process, system_message, model, continue_thread
        )
    else:
        if continue_thread:
<<<<<<< HEAD
            notify("Warning: Thread continuation is only supported when using the llm CLI tool")
=======
            notify(
                "Warning: Thread continuation is only supported when using setting user.model_endpoint = 'llm'"
            )
>>>>>>> c2331e2b
        response = send_request_to_api(request, system_message, model)

    return response


def send_request_to_api(
    request: GPTMessage, system_message: str, model: str
) -> GPTMessageItem:
    """Send a request to the model API endpoint and return the response"""
    data = {
        "messages": (
            [
                format_messages(
                    "system",
                    [GPTMessageItem(type="text", text=system_message)],
                ),
            ]
            if system_message
            else []
        )
        + [request],
        "max_tokens": 2024,
        "temperature": settings.get("user.model_temperature"),
        "n": 1,
        "model": model,
    }
    if GPTState.debug_enabled:
        print(data)

    url: str = settings.get("user.model_endpoint")  # type: ignore
    headers = {"Content-Type": "application/json"}
    token = get_token()
    # If the model endpoint is Azure, we need to use a different header
    if "azure.com" in url:
        headers["api-key"] = token
    else:
        headers["Authorization"] = f"Bearer {token}"

    raw_response = requests.post(url, headers=headers, data=json.dumps(data))

    match raw_response.status_code:
        case 200:
            if settings.get("user.model_verbose_notifications"):
                notify("GPT Task Completed")
            resp = raw_response.json()["choices"][0]["message"]["content"].strip()
            formatted_resp = strip_markdown(resp)
            return format_message(formatted_resp)
        case _:
            notify("GPT Failure: Check the Talon Log")
            raise Exception(raw_response.json())


def send_request_to_llm_cli(
    prompt: GPTMessageItem,
    content_to_process: Optional[GPTMessageItem],
    system_message: str,
    model: str,
    continue_thread: bool,
) -> GPTMessageItem:
    """Send a request to the LLM CLI tool and return the response"""
    # Build command.
    command: list[str] = [settings.get("user.model_llm_path")]  # type: ignore
    if continue_thread:
        command.append("-c")
    command.append(prompt["text"])  # type: ignore
    cmd_input: bytes | None = None
    if content_to_process and content_to_process["type"] == "image_url":
        img_url: str = content_to_process["image_url"]["url"]  # type: ignore
        if img_url.startswith("data:"):
            command.extend(["-a", "-"])
            base64_data: str = img_url.split(",", 1)[1]
            cmd_input = base64.b64decode(base64_data)
        else:
            command.extend(["-a", img_url])
    command.extend(["-m", model])
    command.extend(["-o", "temperature", str(settings.get("user.model_temperature"))])
    if system_message:
        command.extend(["-s", system_message])

    if GPTState.debug_enabled:
        print(command)

    # Execute command and capture output.
    # Talon changes locale.getpreferredencoding(False) to "utf-8" on
    # Windows, but the llm command responds with cp1252 encoding.
    output_encoding = "cp1252" if platform.system() == "Windows" else "utf-8"
    try:
        result = subprocess.run(
            command,
            input=cmd_input,
            capture_output=True,
            check=True,
            creationflags=(
                subprocess.CREATE_NO_WINDOW if platform.system() == "Windows" else 0
            ),
        )
        if settings.get("user.model_verbose_notifications"):
            notify("GPT Task Completed")
        resp = result.stdout.decode(output_encoding).strip()
        formatted_resp = strip_markdown(resp)
        return format_message(formatted_resp)
    except subprocess.CalledProcessError as e:
        error_msg = e.stderr.decode(output_encoding).strip() if e.stderr else str(e)
        notify(f"GPT Failure: {error_msg}")
        raise e
    except Exception as e:
        notify("GPT Failure: Check the Talon Log")
        raise e


def get_clipboard_image():
    try:
        clipped_image = clip.image()
        if not clipped_image:
            raise Exception("No image found in clipboard")

        data = clipped_image.encode().data()
        base64_image = base64.b64encode(data).decode("utf-8")
        return base64_image
    except Exception as e:
        print(e)
        raise Exception("Invalid image in clipboard")<|MERGE_RESOLUTION|>--- conflicted
+++ resolved
@@ -105,11 +105,7 @@
     prompt: GPTMessageItem,
     content_to_process: Optional[GPTMessageItem],
     model: str,
-<<<<<<< HEAD
-    thread: str = "",
-=======
     thread: str,
->>>>>>> c2331e2b
     destination: str = "",
 ) -> GPTMessageItem:
     """Generate run a GPT request and return the response"""
@@ -184,13 +180,9 @@
         )
     else:
         if continue_thread:
-<<<<<<< HEAD
-            notify("Warning: Thread continuation is only supported when using the llm CLI tool")
-=======
             notify(
                 "Warning: Thread continuation is only supported when using setting user.model_endpoint = 'llm'"
             )
->>>>>>> c2331e2b
         response = send_request_to_api(request, system_message, model)
 
     return response
